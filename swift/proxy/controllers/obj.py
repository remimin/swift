--- conflicted
+++ resolved
@@ -42,13 +42,8 @@
 from swift.common.utils import (
     clean_content_type, config_true_value, ContextPool, csv_append,
     GreenAsyncPile, GreenthreadSafeIterator, json, Timestamp,
-<<<<<<< HEAD
-    normalize_delete_at_timestamp, public, quorum_size, get_expirer_container,
-    is_container_sharded)
-=======
     normalize_delete_at_timestamp, public, get_expirer_container,
-    quorum_size)
->>>>>>> 5ef2e9ec
+    quorum_size, is_container_sharded)
 from swift.common.bufferedhttp import http_connect
 from swift.common.constraints import check_metadata, check_object_creation, \
     check_copy_from_header, check_destination_header, \
@@ -73,11 +68,8 @@
     HTTPServerError, HTTPServiceUnavailable, Request, HeaderKeyDict, \
     HTTPClientDisconnect, HTTPUnprocessableEntity, Response, HTTPException
 from swift.common.request_helpers import is_sys_or_user_meta, is_sys_meta, \
-<<<<<<< HEAD
-    remove_items, copy_header_subset, get_container_shard_path
-=======
-    remove_items, copy_header_subset, close_if_possible
->>>>>>> 5ef2e9ec
+    remove_items, copy_header_subset, close_if_possible, \
+    get_container_shard_path
 
 
 def copy_headers_into(from_r, to_r):
@@ -565,36 +557,10 @@
 
         return req, delete_at_container, delete_at_part, delete_at_nodes
 
-<<<<<<< HEAD
-    @public
-    @cors_validation
-    @delay_denial
-    def PUT(self, req):
-        """HTTP PUT request handler."""
-        if req.if_none_match is not None and '*' not in req.if_none_match:
-            # Sending an etag with if-none-match isn't currently supported
-            return HTTPBadRequest(request=req, content_type='text/plain',
-                                  body='If-None-Match only supports *')
-        container_info = self.container_info(
-            self.account_name, self.container_name, req)
-
-        # in case the object has been sharded to a new container
-        if is_container_sharded(container_info):
-            shard_acct, shard_cont, shard_path, \
-                container_info = self._find_shard_path(container_info)
-
-            req.headers['X-Backend-Shard-Account'] = shard_acct
-            req.headers['X-Backend-Shard-Container'] = shard_cont
-
-        policy_index = req.headers.get('X-Backend-Storage-Policy-Index',
-                                       container_info['storage_policy'])
-        obj_ring = self.app.get_object_ring(policy_index)
-=======
     def _handle_copy_request(self, req):
         """
         This method handles copying objects based on values set in the headers
         'X-Copy-From' and 'X-Copy-From-Account'
->>>>>>> 5ef2e9ec
 
         This method was added as part of the refactoring of the PUT method and
         the functionality is expected to be moved to middleware
@@ -977,6 +943,17 @@
                                   body='If-None-Match only supports *')
         container_info = self.container_info(
             self.account_name, self.container_name, req)
+
+        # in case the object has been sharded to a new container
+        # NOTE{mattoliverau) - Need to confirm there isn't a problem with
+        # passing the container_info of the shard_container not root.
+        if is_container_sharded(container_info):
+            shard_acct, shard_cont, shard_path, container_info = \
+                self._find_shard_path(container_info)
+
+            req.headers['X-Backend-Shard-Account'] = shard_acct
+            req.headers['X-Backend-Shard-Container'] = shard_cont
+
         policy_index = req.headers.get('X-Backend-Storage-Policy-Index',
                                        container_info['storage_policy'])
         obj_ring = self.app.get_object_ring(policy_index)
